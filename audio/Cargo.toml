--- conflicted
+++ resolved
@@ -13,15 +13,9 @@
 [dependencies]
 aes-ctr = "0.6"
 bit-set = "0.5"
-<<<<<<< HEAD
 byteorder = "1.4"
 bytes = "1.0"
 futures = "0.3"
-=======
-byteorder = "1.3"
-bytes = "0.4"
-futures = "0.1"
->>>>>>> ea8ece36
 lewton = "0.10"
 log = "0.4"
 num-bigint = "0.3"
