--- conflicted
+++ resolved
@@ -15,24 +15,12 @@
 [dependencies]
 aes = "0.6"
 base64 = "0.13"
-<<<<<<< HEAD
-thiserror = "1.0"
-byteorder = "1.3"
-bytes = "0.5"
-error-chain = { version = "0.12", default_features = false }
-futures = {version = "0.3",features =["unstable","bilock"]}
-httparse = "1.3"
-hyper = "0.13"
-hyper-proxy = { version = "0.6", default_features = false }
-lazy_static = "1.3"
-=======
 byteorder = "1.4"
 bytes = "1.0"
 futures = { version = "0.3", features = ["bilock", "unstable"] }
 hmac = "0.7"
 httparse = "1.3"
 hyper = { version = "0.14", features = ["client", "tcp", "http1", "http2"] }
->>>>>>> 91d7d042
 log = "0.4"
 num-bigint = "0.3"
 num-integer = "0.1"
@@ -47,15 +35,8 @@
 serde_json = "1.0"
 sha-1 = "~0.8"
 shannon = "0.2.0"
-<<<<<<< HEAD
-tokio = {version = "0.2", features = ["full","io-util","tcp"]} # io-util
-tokio-util = {version = "0.3", features = ["compat","codec"]}
-# tokio-codec = "0.1"
-# tokio-io = "0.1"
-=======
 tokio = { version = "1.0", features = ["io-util", "rt-multi-thread"] }
 tokio-util = { version = "0.6", features = ["codec"] }
->>>>>>> 91d7d042
 url = "1.7"
 uuid = { version = "0.8", features = ["v4"] }
 
